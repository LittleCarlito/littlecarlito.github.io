--- conflicted
+++ resolved
@@ -148,10 +148,6 @@
         run: |
           echo "Current version: ${{ steps.blorkpack_current.outputs.current_version }}"
           
-<<<<<<< HEAD
-          # Process workspace references in package.json using our CommonJS script
-          ../../.github/workflows/fix-workspace-refs.cjs
-=======
           # Create completely new package.json with Node.js
           node -e '
             const fs = require("fs");
@@ -183,7 +179,6 @@
             
             console.log("Successfully removed all workspace: references");
           '
->>>>>>> ccfcb84e
           
           # Verify no workspace protocols remain
           if grep -q "workspace:" package.json; then
@@ -229,10 +224,6 @@
         run: |
           echo "Current version: ${{ steps.blorktools_current.outputs.current_version }}"
           
-<<<<<<< HEAD
-          # Process workspace references in package.json using our CommonJS script
-          ../../.github/workflows/fix-workspace-refs.cjs
-=======
           # Create completely new package.json with Node.js
           node -e '
             const fs = require("fs");
@@ -264,7 +255,6 @@
             
             console.log("Successfully removed all workspace: references");
           '
->>>>>>> ccfcb84e
           
           # Verify no workspace protocols remain
           if grep -q "workspace:" package.json; then
@@ -310,10 +300,6 @@
         run: |
           echo "Current version: ${{ steps.blorkboard_current.outputs.current_version }}"
           
-<<<<<<< HEAD
-          # Process workspace references in package.json using our CommonJS script
-          ../../.github/workflows/fix-workspace-refs.cjs
-=======
           # Create completely new package.json with Node.js
           node -e '
             const fs = require("fs");
@@ -345,7 +331,6 @@
             
             console.log("Successfully removed all workspace: references");
           '
->>>>>>> ccfcb84e
           
           # Verify no workspace protocols remain
           if grep -q "workspace:" package.json; then
