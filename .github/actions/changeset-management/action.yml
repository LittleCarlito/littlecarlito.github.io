name: 'Changeset Management'
description: 'Manages changesets for versioning and publishing'

inputs:
  github-token:
    description: 'GitHub token for authentication'
    required: true
  repository:
    description: 'Repository name (owner/repo)'
    required: true
  base-branch:
    description: 'Base branch to compare against'
    required: false
    default: 'main'
  since-commit:
    description: 'Generate changesets since this commit'
    required: false
    default: ''
  create-release:
    description: 'Whether to create a release'
    required: false
    default: 'false'
  package-name:
    description: 'Package to create changeset for (all, or specific package)'
    required: false
    default: 'all'
  version-type:
    description: 'Version type for the changeset (major, minor, patch)'
    required: false
    default: 'patch'
  publish:
    description: 'Whether to publish the package'
    required: false
    default: 'false'
  auto-changeset-prefix:
    description: 'Prefix for auto-generated changeset files'
    required: false
    default: 'auto-'

outputs:
  has-changesets:
    description: 'Whether any changesets were found'
    value: ${{ steps.check-changesets.outputs.has_changesets }}
  has-auto-changesets:
    description: 'Whether any auto-generated changesets were found'
    value: ${{ steps.check-changesets.outputs.has_auto_changesets }}
  published:
    description: 'Whether any packages were published'
    value: ${{ steps.changesets.outputs.published }}
  pr-number:
    description: 'PR number if one was created'
    value: ${{ steps.find-pr.outputs.pr_number }}
  branch-name:
    description: 'Branch name used for the changeset'
    value: ${{ steps.generate-changeset.outputs.branch_name }}

runs:
  using: "composite"
  steps:
    # Check for existing changesets using our script
    - name: Check for changesets
      id: check-changesets
      shell: bash
      run: |
<<<<<<< HEAD
        while IFS= read -r line; do
          if [[ "$line" == *"="* ]]; then
            echo "$line" >> $GITHUB_OUTPUT
          fi
        done < <(bash .github/scripts/version/check-changesets.sh \
          --auto-changeset-prefix "${{ inputs.auto-changeset-prefix }}")
=======
        OUTPUT=$(bash .github/scripts/version/check-changesets.sh \
          --auto-changeset-prefix "${{ inputs.auto-changeset-prefix }}")
        
        # Parse the output and set it to GITHUB_OUTPUT
        echo "$OUTPUT" >> $GITHUB_OUTPUT
>>>>>>> b909bfaf

    # Generate changeset using our script (if requested)
    - name: Generate changeset
      id: generate-changeset
      if: inputs.since-commit != ''
      shell: bash
      run: |
<<<<<<< HEAD
        while IFS= read -r line; do
          if [[ "$line" == *"="* ]]; then
            echo "$line" >> $GITHUB_OUTPUT
          fi
        done < <(bash .github/scripts/version/generate-changeset.sh \
=======
        OUTPUT=$(bash .github/scripts/version/generate-changeset.sh \
>>>>>>> b909bfaf
          --since-commit "${{ inputs.since-commit }}" \
          --package-name "${{ inputs.package-name }}" \
          --version-type "${{ inputs.version-type }}" \
          --auto-changeset-prefix "${{ inputs.auto-changeset-prefix }}")
<<<<<<< HEAD
=======
        
        # Parse the output and set it to GITHUB_OUTPUT
        echo "$OUTPUT" >> $GITHUB_OUTPUT
>>>>>>> b909bfaf

    # Validate changesets using our script
    - name: Validate changesets
      id: validate-changesets
      if: steps.check-changesets.outputs.has_changesets == 'true' || steps.generate-changeset.outputs.changeset_created == 'true'
      shell: bash
      run: |
<<<<<<< HEAD
        while IFS= read -r line; do
          if [[ "$line" == *"="* ]]; then
            echo "$line" >> $GITHUB_OUTPUT
          fi
        done < <(bash .github/scripts/version/validate-changesets.sh)
=======
        bash .github/scripts/version/validate-changesets.sh
>>>>>>> b909bfaf

    # Run version/release if needed using our script
    - name: Create Release or Version PR
      id: changesets
      if: (steps.check-changesets.outputs.has_changesets == 'true' || steps.generate-changeset.outputs.changeset_created == 'true') && inputs.create-release == 'true'
      shell: bash
      run: |
        if [ "${{ inputs.publish }}" == "true" ]; then
<<<<<<< HEAD
          echo "Versioning and publishing packages..." >&2
          # Use update-packages.sh for versioning
          while IFS= read -r line; do
            if [[ "$line" == *"="* ]]; then
              echo "$line" >> $GITHUB_OUTPUT
            fi
          done < <(bash .github/scripts/version/update-packages.sh)
          
          # Use publish-packages.sh for publishing
          while IFS= read -r line; do
            if [[ "$line" == *"="* ]]; then
              echo "$line" >> $GITHUB_OUTPUT
            fi
          done < <(bash .github/scripts/version/publish-packages.sh \
=======
          echo "Versioning and publishing packages..."
          # Use update-packages.sh for versioning
          bash .github/scripts/version/update-packages.sh
          
          # Use publish-packages.sh for publishing
          RESULT=$(bash .github/scripts/version/publish-packages.sh \
>>>>>>> b909bfaf
            --package-path "${{ inputs.package-name }}")
          
          echo "published=true" >> $GITHUB_OUTPUT
        else
<<<<<<< HEAD
          echo "Versioning packages only..." >&2
          while IFS= read -r line; do
            if [[ "$line" == *"="* ]]; then
              echo "$line" >> $GITHUB_OUTPUT
            fi
          done < <(bash .github/scripts/version/update-packages.sh)
=======
          echo "Versioning packages only..."
          bash .github/scripts/version/update-packages.sh
>>>>>>> b909bfaf
          echo "published=false" >> $GITHUB_OUTPUT
        fi
        
        # Check if changeset-release/main branch exists and push it
        if git show-ref --verify --quiet refs/heads/changeset-release/main; then
          echo "Pushing changeset-release/main branch..." >&2
          git push origin changeset-release/main
        fi

    # Find any version PRs using our script
    - name: Find open version PRs
      id: find-pr
      shell: bash
      run: |
<<<<<<< HEAD
        while IFS= read -r line; do
          if [[ "$line" == *"="* ]]; then
            echo "$line" >> $GITHUB_OUTPUT
          fi
        done < <(bash .github/scripts/pr/find-pr.sh \
          --token "${{ inputs.github-token }}" \
          --repo "${{ inputs.repository }}" \
          --title "chore: version packages")
=======
        OUTPUT=$(bash .github/scripts/pr/find-pr.sh \
          --token "${{ inputs.github-token }}" \
          --repo "${{ inputs.repository }}" \
          --title "chore: version packages")
        
        # Parse the output and set it to GITHUB_OUTPUT
        echo "$OUTPUT" >> $GITHUB_OUTPUT
>>>>>>> b909bfaf

    # Create status checks for PR if found using our script
    - name: Create Changesets Status Check
      if: steps.find-pr.outputs.has_pr == 'true'
      shell: bash
      run: |
        # First get the PR SHA using our script
<<<<<<< HEAD
        while IFS= read -r line; do
          if [[ "$line" == *"="* ]]; then
            echo "$line" >> $GITHUB_OUTPUT
          fi
        done < <(bash .github/scripts/branch/get-sha.sh \
=======
        PR_SHA=$(bash .github/scripts/branch/get-sha.sh \
>>>>>>> b909bfaf
          --token "${{ inputs.github-token }}" \
          --repo "${{ inputs.repository }}" \
          --pr-number "${{ steps.find-pr.outputs.pr_number }}")
        
        # Then create the status check using our script
<<<<<<< HEAD
        while IFS= read -r line; do
          if [[ "$line" == *"="* ]]; then
            echo "$line" >> $GITHUB_OUTPUT
          fi
        done < <(bash .github/scripts/branch/force-status.sh \
          --token "${{ inputs.github-token }}" \
          --repo "${{ inputs.repository }}" \
          --sha "${{ steps.get-sha.outputs.sha }}" \
          --context "Test Changesets" \
          --description "Changesets validated successfully" \
          --state "success" \
          --target-url "${{ github.server_url }}/${{ inputs.repository }}/actions/runs/${{ github.run_id }}") 
=======
        bash .github/scripts/branch/force-status.sh \
          --token "${{ inputs.github-token }}" \
          --repo "${{ inputs.repository }}" \
          --sha "$PR_SHA" \
          --context "Test Changesets" \
          --description "Changesets validated successfully" \
          --state "success" \
          --target-url "${{ github.server_url }}/${{ inputs.repository }}/actions/runs/${{ github.run_id }}" 
>>>>>>> b909bfaf
<|MERGE_RESOLUTION|>--- conflicted
+++ resolved
@@ -62,20 +62,11 @@
       id: check-changesets
       shell: bash
       run: |
-<<<<<<< HEAD
-        while IFS= read -r line; do
-          if [[ "$line" == *"="* ]]; then
-            echo "$line" >> $GITHUB_OUTPUT
-          fi
-        done < <(bash .github/scripts/version/check-changesets.sh \
-          --auto-changeset-prefix "${{ inputs.auto-changeset-prefix }}")
-=======
         OUTPUT=$(bash .github/scripts/version/check-changesets.sh \
           --auto-changeset-prefix "${{ inputs.auto-changeset-prefix }}")
         
         # Parse the output and set it to GITHUB_OUTPUT
         echo "$OUTPUT" >> $GITHUB_OUTPUT
->>>>>>> b909bfaf
 
     # Generate changeset using our script (if requested)
     - name: Generate changeset
@@ -83,25 +74,14 @@
       if: inputs.since-commit != ''
       shell: bash
       run: |
-<<<<<<< HEAD
-        while IFS= read -r line; do
-          if [[ "$line" == *"="* ]]; then
-            echo "$line" >> $GITHUB_OUTPUT
-          fi
-        done < <(bash .github/scripts/version/generate-changeset.sh \
-=======
         OUTPUT=$(bash .github/scripts/version/generate-changeset.sh \
->>>>>>> b909bfaf
           --since-commit "${{ inputs.since-commit }}" \
           --package-name "${{ inputs.package-name }}" \
           --version-type "${{ inputs.version-type }}" \
           --auto-changeset-prefix "${{ inputs.auto-changeset-prefix }}")
-<<<<<<< HEAD
-=======
         
         # Parse the output and set it to GITHUB_OUTPUT
         echo "$OUTPUT" >> $GITHUB_OUTPUT
->>>>>>> b909bfaf
 
     # Validate changesets using our script
     - name: Validate changesets
@@ -109,15 +89,7 @@
       if: steps.check-changesets.outputs.has_changesets == 'true' || steps.generate-changeset.outputs.changeset_created == 'true'
       shell: bash
       run: |
-<<<<<<< HEAD
-        while IFS= read -r line; do
-          if [[ "$line" == *"="* ]]; then
-            echo "$line" >> $GITHUB_OUTPUT
-          fi
-        done < <(bash .github/scripts/version/validate-changesets.sh)
-=======
         bash .github/scripts/version/validate-changesets.sh
->>>>>>> b909bfaf
 
     # Run version/release if needed using our script
     - name: Create Release or Version PR
@@ -126,44 +98,21 @@
       shell: bash
       run: |
         if [ "${{ inputs.publish }}" == "true" ]; then
-<<<<<<< HEAD
-          echo "Versioning and publishing packages..." >&2
+          echo "Versioning and publishing packages..."
           # Use update-packages.sh for versioning
-          while IFS= read -r line; do
-            if [[ "$line" == *"="* ]]; then
-              echo "$line" >> $GITHUB_OUTPUT
-            fi
-          done < <(bash .github/scripts/version/update-packages.sh)
+          OUTPUT1=$(bash .github/scripts/version/update-packages.sh)
           
           # Use publish-packages.sh for publishing
-          while IFS= read -r line; do
-            if [[ "$line" == *"="* ]]; then
-              echo "$line" >> $GITHUB_OUTPUT
-            fi
-          done < <(bash .github/scripts/version/publish-packages.sh \
-=======
-          echo "Versioning and publishing packages..."
-          # Use update-packages.sh for versioning
-          bash .github/scripts/version/update-packages.sh
-          
-          # Use publish-packages.sh for publishing
-          RESULT=$(bash .github/scripts/version/publish-packages.sh \
->>>>>>> b909bfaf
+          OUTPUT2=$(bash .github/scripts/version/publish-packages.sh \
             --package-path "${{ inputs.package-name }}")
           
+          echo "$OUTPUT1" >> $GITHUB_OUTPUT
+          echo "$OUTPUT2" >> $GITHUB_OUTPUT
           echo "published=true" >> $GITHUB_OUTPUT
         else
-<<<<<<< HEAD
-          echo "Versioning packages only..." >&2
-          while IFS= read -r line; do
-            if [[ "$line" == *"="* ]]; then
-              echo "$line" >> $GITHUB_OUTPUT
-            fi
-          done < <(bash .github/scripts/version/update-packages.sh)
-=======
           echo "Versioning packages only..."
-          bash .github/scripts/version/update-packages.sh
->>>>>>> b909bfaf
+          OUTPUT=$(bash .github/scripts/version/update-packages.sh)
+          echo "$OUTPUT" >> $GITHUB_OUTPUT
           echo "published=false" >> $GITHUB_OUTPUT
         fi
         
@@ -178,16 +127,6 @@
       id: find-pr
       shell: bash
       run: |
-<<<<<<< HEAD
-        while IFS= read -r line; do
-          if [[ "$line" == *"="* ]]; then
-            echo "$line" >> $GITHUB_OUTPUT
-          fi
-        done < <(bash .github/scripts/pr/find-pr.sh \
-          --token "${{ inputs.github-token }}" \
-          --repo "${{ inputs.repository }}" \
-          --title "chore: version packages")
-=======
         OUTPUT=$(bash .github/scripts/pr/find-pr.sh \
           --token "${{ inputs.github-token }}" \
           --repo "${{ inputs.repository }}" \
@@ -195,7 +134,6 @@
         
         # Parse the output and set it to GITHUB_OUTPUT
         echo "$OUTPUT" >> $GITHUB_OUTPUT
->>>>>>> b909bfaf
 
     # Create status checks for PR if found using our script
     - name: Create Changesets Status Check
@@ -203,34 +141,12 @@
       shell: bash
       run: |
         # First get the PR SHA using our script
-<<<<<<< HEAD
-        while IFS= read -r line; do
-          if [[ "$line" == *"="* ]]; then
-            echo "$line" >> $GITHUB_OUTPUT
-          fi
-        done < <(bash .github/scripts/branch/get-sha.sh \
-=======
         PR_SHA=$(bash .github/scripts/branch/get-sha.sh \
->>>>>>> b909bfaf
           --token "${{ inputs.github-token }}" \
           --repo "${{ inputs.repository }}" \
           --pr-number "${{ steps.find-pr.outputs.pr_number }}")
         
         # Then create the status check using our script
-<<<<<<< HEAD
-        while IFS= read -r line; do
-          if [[ "$line" == *"="* ]]; then
-            echo "$line" >> $GITHUB_OUTPUT
-          fi
-        done < <(bash .github/scripts/branch/force-status.sh \
-          --token "${{ inputs.github-token }}" \
-          --repo "${{ inputs.repository }}" \
-          --sha "${{ steps.get-sha.outputs.sha }}" \
-          --context "Test Changesets" \
-          --description "Changesets validated successfully" \
-          --state "success" \
-          --target-url "${{ github.server_url }}/${{ inputs.repository }}/actions/runs/${{ github.run_id }}") 
-=======
         bash .github/scripts/branch/force-status.sh \
           --token "${{ inputs.github-token }}" \
           --repo "${{ inputs.repository }}" \
@@ -238,5 +154,4 @@
           --context "Test Changesets" \
           --description "Changesets validated successfully" \
           --state "success" \
-          --target-url "${{ github.server_url }}/${{ inputs.repository }}/actions/runs/${{ github.run_id }}" 
->>>>>>> b909bfaf
+          --target-url "${{ github.server_url }}/${{ inputs.repository }}/actions/runs/${{ github.run_id }}"