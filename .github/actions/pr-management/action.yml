name: 'PR Management'
description: 'Handles Pull Request operations including creation, merging, and cleanup'

inputs:
  github-token:
    description: 'GitHub token for authentication'
    required: true
  repository:
    description: 'Repository name (owner/repo)'
    required: true
  base-branch:
    description: 'Base branch for PR'
    required: false
    default: 'main'
  head-branch:
    description: 'Head branch for PR'
    required: false
    default: ''
  pr-number:
    description: 'PR number (if managing existing PR)'
    required: false
    default: ''
  title:
    description: 'PR title'
    required: false
    default: ''
  body:
    description: 'PR body'
    required: false
    default: ''
  merge-method:
    description: 'Merge method to use (merge, squash, rebase)'
    required: false
    default: 'squash'
  delete-branch:
    description: 'Whether to delete the head branch after merge'
    required: false
    default: 'true'
  auto-merge:
    description: 'Whether to attempt auto-merge'
    required: false
    default: 'false'

outputs:
  pr-number:
    description: 'Number of the created/found PR'
    value: ${{ steps.manage-pr.outputs.pr_number || steps.use-pr.outputs.pr_number }}
  pr-url:
    description: 'URL of the created/found PR'
    value: ${{ steps.manage-pr.outputs.pr_url || steps.use-pr.outputs.pr_url }}
  pr-state:
    description: 'State of the PR (open, closed, merged)'
    value: ${{ steps.manage-pr.outputs.pr_state || steps.use-pr.outputs.pr_state }}
  commit-sha:
    description: 'HEAD SHA of the PR'
    value: ${{ steps.get-sha.outputs.sha }}

runs:
  using: "composite"
  steps:
    # Validate inputs - either head-branch or pr-number must be provided
    - name: Validate inputs
      shell: bash
      run: |
        if [ -z "${{ inputs.head-branch }}" ] && [ -z "${{ inputs.pr-number }}" ]; then
          echo "Error: Either head-branch or pr-number must be provided" >&2
          exit 1
        fi
        
        if [ -z "${{ inputs.pr-number }}" ] && [ -z "${{ inputs.title }}" ]; then
          echo "Error: title is required when creating a new PR (no pr-number provided)" >&2
          exit 1
        fi

    # Create or find PR using our script
    - name: Create or find PR
      id: manage-pr
      if: inputs.head-branch != ''
      shell: bash
      run: |
<<<<<<< HEAD
        while IFS= read -r line; do
          if [[ "$line" == *"="* ]]; then
            echo "$line" >> $GITHUB_OUTPUT
          fi
        done < <(bash .github/scripts/pr/create-or-update.sh \
=======
        # Run the PR creation/finding script
        OUTPUT=$(bash .github/scripts/pr/create-or-update.sh \
>>>>>>> b909bfaf
          --token "${{ inputs.github-token }}" \
          --repo "${{ inputs.repository }}" \
          --base-branch "${{ inputs.base-branch }}" \
          --head-branch "${{ inputs.head-branch }}" \
          --title "${{ inputs.title }}" \
          --body "${{ inputs.body }}")

    # Use provided PR number if not creating a new one
    - name: Use provided PR number
      id: use-pr
      if: inputs.pr-number != ''
      shell: bash
      run: |
<<<<<<< HEAD
        while IFS= read -r line; do
          if [[ "$line" == *"="* ]]; then
            echo "$line" >> $GITHUB_OUTPUT
          fi
        done < <(bash .github/scripts/pr/find-pr.sh \
=======
        # Use find-pr.sh to get PR details
        OUTPUT=$(bash .github/scripts/pr/find-pr.sh \
>>>>>>> b909bfaf
          --token "${{ inputs.github-token }}" \
          --repo "${{ inputs.repository }}" \
          --pr-number "${{ inputs.pr-number }}")
        
        PR_NUMBER="${{ inputs.pr-number }}"
        PR_URL="https://github.com/${{ inputs.repository }}/pull/$PR_NUMBER"
<<<<<<< HEAD
=======
        
        # Parse the state from the output
        PR_STATE=$(echo "$OUTPUT" | grep "^pr_state=" | cut -d= -f2)
        if [ -z "$PR_STATE" ]; then
          # Fallback if not found in output
          PR_STATE=$(gh pr view $PR_NUMBER --json state --jq '.state')
        fi
>>>>>>> b909bfaf
        
        echo "pr_number=$PR_NUMBER" >> $GITHUB_OUTPUT
        echo "pr_url=$PR_URL" >> $GITHUB_OUTPUT
      env:
        GH_TOKEN: ${{ inputs.github-token }}
        
    # Get PR SHA using our script
    - name: Get PR SHA
      id: get-sha
      shell: bash
      run: |
        # Determine which PR number to use
        if [ -n "${{ steps.manage-pr.outputs.pr_number }}" ]; then
          PR_NUMBER="${{ steps.manage-pr.outputs.pr_number }}"
        else
          PR_NUMBER="${{ steps.use-pr.outputs.pr_number }}"
        fi
        
<<<<<<< HEAD
        while IFS= read -r line; do
          if [[ "$line" == *"="* ]]; then
            echo "$line" >> $GITHUB_OUTPUT
          fi
        done < <(bash .github/scripts/branch/get-sha.sh \
          --token "${{ inputs.github-token }}" \
          --repo "${{ inputs.repository }}" \
          --pr-number "$PR_NUMBER")
=======
        # Get SHA using our script
        SHA=$(bash .github/scripts/branch/get-sha.sh \
          --token "${{ inputs.github-token }}" \
          --repo "${{ inputs.repository }}" \
          --pr-number "$PR_NUMBER")
        
        echo "Retrieved SHA: $SHA"
        echo "sha=$SHA" >> $GITHUB_OUTPUT
>>>>>>> b909bfaf

    # Auto-merge if requested
    - name: Auto-merge PR
      if: inputs.auto-merge == 'true'
      shell: bash
      run: |
        # Determine which PR number to use
        if [ -n "${{ steps.manage-pr.outputs.pr_number }}" ]; then
          PR_NUMBER="${{ steps.manage-pr.outputs.pr_number }}"
        else
          PR_NUMBER="${{ steps.use-pr.outputs.pr_number }}"
        fi
        
        # Configure git for use with the scripts
        git config --global user.name "GitHub Actions" >&2
        git config --global user.email "actions@github.com" >&2
        
        # Use our merge script
<<<<<<< HEAD
        while IFS= read -r line; do
          if [[ "$line" == *"="* ]]; then
            echo "$line" >> $GITHUB_OUTPUT
          fi
        done < <(bash .github/scripts/pr/merge.sh \
=======
        bash .github/scripts/pr/merge.sh \
>>>>>>> b909bfaf
          --token "${{ inputs.github-token }}" \
          --repo "${{ inputs.repository }}" \
          --pr "$PR_NUMBER" \
          --method "${{ inputs.merge-method }}")
          
        # Delete branch if requested
        if [ "${{ inputs.delete-branch }}" = "true" ]; then
          # Get branch name from PR using find-pr.sh output or gh cli
          BRANCH=$(gh pr view $PR_NUMBER --json headRefName --jq .headRefName)
          
          # Delete the branch using our script
<<<<<<< HEAD
          while IFS= read -r line; do
            if [[ "$line" == *"="* ]]; then
              echo "$line" >> $GITHUB_OUTPUT
            fi
          done < <(bash .github/scripts/branch/delete.sh \
=======
          bash .github/scripts/branch/delete.sh \
>>>>>>> b909bfaf
            --token "${{ inputs.github-token }}" \
            --repo "${{ inputs.repository }}" \
            --branch "$BRANCH")
        fi
      env:
        GH_TOKEN: ${{ inputs.github-token }} <|MERGE_RESOLUTION|>--- conflicted
+++ resolved
@@ -78,22 +78,16 @@
       if: inputs.head-branch != ''
       shell: bash
       run: |
-<<<<<<< HEAD
-        while IFS= read -r line; do
-          if [[ "$line" == *"="* ]]; then
-            echo "$line" >> $GITHUB_OUTPUT
-          fi
-        done < <(bash .github/scripts/pr/create-or-update.sh \
-=======
-        # Run the PR creation/finding script
         OUTPUT=$(bash .github/scripts/pr/create-or-update.sh \
->>>>>>> b909bfaf
           --token "${{ inputs.github-token }}" \
           --repo "${{ inputs.repository }}" \
           --base-branch "${{ inputs.base-branch }}" \
           --head-branch "${{ inputs.head-branch }}" \
           --title "${{ inputs.title }}" \
           --body "${{ inputs.body }}")
+        
+        # Parse the output and set it to GITHUB_OUTPUT
+        echo "$OUTPUT" >> $GITHUB_OUTPUT
 
     # Use provided PR number if not creating a new one
     - name: Use provided PR number
@@ -101,32 +95,16 @@
       if: inputs.pr-number != ''
       shell: bash
       run: |
-<<<<<<< HEAD
-        while IFS= read -r line; do
-          if [[ "$line" == *"="* ]]; then
-            echo "$line" >> $GITHUB_OUTPUT
-          fi
-        done < <(bash .github/scripts/pr/find-pr.sh \
-=======
-        # Use find-pr.sh to get PR details
         OUTPUT=$(bash .github/scripts/pr/find-pr.sh \
->>>>>>> b909bfaf
           --token "${{ inputs.github-token }}" \
           --repo "${{ inputs.repository }}" \
           --pr-number "${{ inputs.pr-number }}")
         
+        # Parse the output and set it to GITHUB_OUTPUT
+        echo "$OUTPUT" >> $GITHUB_OUTPUT
+        
         PR_NUMBER="${{ inputs.pr-number }}"
         PR_URL="https://github.com/${{ inputs.repository }}/pull/$PR_NUMBER"
-<<<<<<< HEAD
-=======
-        
-        # Parse the state from the output
-        PR_STATE=$(echo "$OUTPUT" | grep "^pr_state=" | cut -d= -f2)
-        if [ -z "$PR_STATE" ]; then
-          # Fallback if not found in output
-          PR_STATE=$(gh pr view $PR_NUMBER --json state --jq '.state')
-        fi
->>>>>>> b909bfaf
         
         echo "pr_number=$PR_NUMBER" >> $GITHUB_OUTPUT
         echo "pr_url=$PR_URL" >> $GITHUB_OUTPUT
@@ -145,25 +123,13 @@
           PR_NUMBER="${{ steps.use-pr.outputs.pr_number }}"
         fi
         
-<<<<<<< HEAD
-        while IFS= read -r line; do
-          if [[ "$line" == *"="* ]]; then
-            echo "$line" >> $GITHUB_OUTPUT
-          fi
-        done < <(bash .github/scripts/branch/get-sha.sh \
-          --token "${{ inputs.github-token }}" \
-          --repo "${{ inputs.repository }}" \
-          --pr-number "$PR_NUMBER")
-=======
         # Get SHA using our script
         SHA=$(bash .github/scripts/branch/get-sha.sh \
           --token "${{ inputs.github-token }}" \
           --repo "${{ inputs.repository }}" \
           --pr-number "$PR_NUMBER")
         
-        echo "Retrieved SHA: $SHA"
         echo "sha=$SHA" >> $GITHUB_OUTPUT
->>>>>>> b909bfaf
 
     # Auto-merge if requested
     - name: Auto-merge PR
@@ -182,19 +148,11 @@
         git config --global user.email "actions@github.com" >&2
         
         # Use our merge script
-<<<<<<< HEAD
-        while IFS= read -r line; do
-          if [[ "$line" == *"="* ]]; then
-            echo "$line" >> $GITHUB_OUTPUT
-          fi
-        done < <(bash .github/scripts/pr/merge.sh \
-=======
         bash .github/scripts/pr/merge.sh \
->>>>>>> b909bfaf
           --token "${{ inputs.github-token }}" \
           --repo "${{ inputs.repository }}" \
           --pr "$PR_NUMBER" \
-          --method "${{ inputs.merge-method }}")
+          --method "${{ inputs.merge-method }}"
           
         # Delete branch if requested
         if [ "${{ inputs.delete-branch }}" = "true" ]; then
@@ -202,18 +160,10 @@
           BRANCH=$(gh pr view $PR_NUMBER --json headRefName --jq .headRefName)
           
           # Delete the branch using our script
-<<<<<<< HEAD
-          while IFS= read -r line; do
-            if [[ "$line" == *"="* ]]; then
-              echo "$line" >> $GITHUB_OUTPUT
-            fi
-          done < <(bash .github/scripts/branch/delete.sh \
-=======
           bash .github/scripts/branch/delete.sh \
->>>>>>> b909bfaf
             --token "${{ inputs.github-token }}" \
             --repo "${{ inputs.repository }}" \
-            --branch "$BRANCH")
+            --branch "$BRANCH"
         fi
       env:
         GH_TOKEN: ${{ inputs.github-token }} 