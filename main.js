import * as THREE from 'three';
import { Easing, Tween, update as updateTween } from 'tween';

// Values

const icon_paths = [
    "contact_raised.svg",
    "projects_raised.svg",
    "work_raised.svg",
    "education_raised.svg",
    "about_raised.svg",
];
const icon_labels = [
    "contact",
    "projects",
    "work",
    "education",
    "about"
]

// Setup

const scene = new THREE.Scene();
const camera = new THREE.PerspectiveCamera(
    // FOV
    75,
    // Aspect ratio
    window.innerWidth/window.innerHeight,
    // Near clipping
    0.1,
    // Far clipping
    1000
);

const texture_loader = new THREE.TextureLoader();
const renderer = new THREE.WebGLRenderer();
renderer.setSize(window.innerWidth, window.innerHeight);
renderer.setAnimationLoop(animate);
document.body.appendChild(renderer.domElement);

const container_column = new THREE.Object3D();
container_column.name = `container_column`
scene.add(container_column);

for (let i = 0; i < icon_paths.length; i++) {
    const button_container = new THREE.Object3D();
    button_container.name = `container_${icon_labels[i]}`
    container_column.add(button_container);
    const button_texture = texture_loader.load(icon_paths[i]);
    button_texture.colorSpace = THREE.SRGBColorSpace;
    const button_option = new THREE.Mesh(
        new THREE.BoxGeometry(5, 3, 0),
        new THREE.MeshBasicMaterial({
            map: button_texture,
            transparent: true
        }));
    button_option.name = `label_${icon_labels[i]}`
    button_option.position.y = i * 3;
    button_container.add(button_option);
}

const camera_distance = 15;
camera.position.z = camera_distance;

const screen_size = new THREE.Vector2();
camera.getViewSize(15, screen_size);
container_column.position.x = -(.33 * screen_size.x);
container_column.position.y = -(.3 * screen_size.y);
container_column.rotation.y = 1;

const da_sun = new THREE.DirectionalLight(0xffffff, 10);
da_sun.position.set(0, 3, -2);
scene.add(da_sun);

// Functions

/*** Swaps the container column sides */
let is_column_left = true;
function swap_column_sides() {
    const determined_size = new THREE.Vector2();
    camera.getViewSize(15, determined_size);
    is_column_left = !is_column_left;
    let x_position = (is_column_left ? -1 : 1) * 0.33 * determined_size.x;
<<<<<<< HEAD
    // TODO Move up when on right and down when left
    let y_position = (is_column_left ? -1 : 1.2) * (.3 * determined_size.y);
    let y_rotation = (is_column_left ? 1 : 0);
    let x_scale = (is_column_left ? 1 : .2);
    let y_scale = (is_column_left ? 1 : .05);


    // TODO Keep Elastic for when it comes left
    //          Make it smoother going out to the right

    // Move column across the screen
    new Tween(container_column.position)
    .to({ x: x_position, y: y_position}, is_column_left ? 600 : 330)
    .easing(is_column_left ? Easing.Elastic.Out : Easing.Exponential.Out)
    .start();
    // Rotate the column as it moves
    new Tween(container_column.rotation)
    .to({ y: y_rotation}, is_column_left ? 1000 : 330)
    .easing(is_column_left ? Easing.Elastic.Out : Easing.Exponential.Out)
    .start();
    // Shrink/Expand from depending on side
    new Tween(container_column.scale)
    .to({x: x_scale, y: y_scale}, is_column_left ? 500 : 330)
=======
    let y_position = (is_column_left ? -1 : -.4) * (.3 * screen_size.y);
    let y_rotation = (is_column_left ? 1 : -1);

    // Move column across the screen
    new Tween(container_column.position)
    .to({ x: x_position, y: y_position}, 600)
    .easing(Easing.Elastic.Out)
    .start();
    // Rotate the column as it moves
    new Tween(container_column.rotation)
    .to({ y: y_rotation}, 300)
>>>>>>> ae782a0e
    .easing(Easing.Exponential.Out)
    .start();
}

let resize_move = false;
function animate() {
    updateTween();
    if(resize_move){
        const found_size = new THREE.Vector2();
        camera.getViewSize(15, found_size);

        let x_position = (is_column_left ? -1 : 1) * 0.33 * found_size.x;
        let y_rotation = (is_column_left ? 1 : -1);
    
        // Move column across the screen
        new Tween.Tween(container_column.position)
        .to({ x: x_position})
        .easing(Easing.Elastic.Out)
        .start();
        // Rotate the column as it moves
        new Tween(container_column.rotation)
        .to({ y: y_rotation})
        .easing(Easing.Exponential.Out)
        .start();

        resize_move = false;
    }
    renderer.render(scene, camera);
}

window.addEventListener('resize', () => {
    camera.aspect = window.innerWidth / window.innerHeight;
    camera.updateProjectionMatrix();
    renderer.setSize(window.innerWidth, window.innerHeight);
    resize_move = true;
});

// TODO Handle mouse down
window.addEventListener('mousedown', (e) => {
    const raycaster = new THREE.Raycaster();
    const mouse_location = new THREE.Vector2(
        (e.clientX / window.innerWidth) * 2 - 1,
        -(e.clientY / window.innerHeight) * 2 + 1
    );
    raycaster.setFromCamera(mouse_location, camera);
    const found_intersections = raycaster.intersectObject(container_column, true);
    found_intersections.forEach(i => (console.log(`${i.object.name} clicked down`)));
    // TODO Do something with the intersections
});

// TODO Handle mouse up
window.addEventListener('mouseup', (e) => {
    const raycaster = new THREE.Raycaster();
    const mouse_location = new THREE.Vector2(
        (e.clientX / window.innerWidth) * 2 - 1,
        -(e.clientY / window.innerHeight) * 2 + 1
    );
    raycaster.setFromCamera(mouse_location, camera);
    const found_intersections = raycaster.intersectObject(container_column, true);
    found_intersections.forEach(i => (console.log(`${i.object.name} clicked up`)));
    // TODO Temporary (though will want to include doing this when info pops up)
    swap_column_sides();
});<|MERGE_RESOLUTION|>--- conflicted
+++ resolved
@@ -2,7 +2,6 @@
 import { Easing, Tween, update as updateTween } from 'tween';
 
 // Values
-
 const icon_paths = [
     "contact_raised.svg",
     "projects_raised.svg",
@@ -17,9 +16,10 @@
     "education",
     "about"
 ]
-
-// Setup
-
+// Mouse detection
+const raycaster = new THREE.Raycaster();
+const mouse_location = new THREE.Vector2();
+// Camera
 const scene = new THREE.Scene();
 const camera = new THREE.PerspectiveCamera(
     // FOV
@@ -31,9 +31,15 @@
     // Far clipping
     1000
 );
-
+// Rendering
 const texture_loader = new THREE.TextureLoader();
 const renderer = new THREE.WebGLRenderer();
+// Function variables
+let is_column_left = true;
+let resize_move = false;
+let current_intersected = null;
+
+// Setup
 renderer.setSize(window.innerWidth, window.innerHeight);
 renderer.setAnimationLoop(animate);
 document.body.appendChild(renderer.domElement);
@@ -75,37 +81,12 @@
 // Functions
 
 /*** Swaps the container column sides */
-let is_column_left = true;
+
 function swap_column_sides() {
     const determined_size = new THREE.Vector2();
     camera.getViewSize(15, determined_size);
     is_column_left = !is_column_left;
     let x_position = (is_column_left ? -1 : 1) * 0.33 * determined_size.x;
-<<<<<<< HEAD
-    // TODO Move up when on right and down when left
-    let y_position = (is_column_left ? -1 : 1.2) * (.3 * determined_size.y);
-    let y_rotation = (is_column_left ? 1 : 0);
-    let x_scale = (is_column_left ? 1 : .2);
-    let y_scale = (is_column_left ? 1 : .05);
-
-
-    // TODO Keep Elastic for when it comes left
-    //          Make it smoother going out to the right
-
-    // Move column across the screen
-    new Tween(container_column.position)
-    .to({ x: x_position, y: y_position}, is_column_left ? 600 : 330)
-    .easing(is_column_left ? Easing.Elastic.Out : Easing.Exponential.Out)
-    .start();
-    // Rotate the column as it moves
-    new Tween(container_column.rotation)
-    .to({ y: y_rotation}, is_column_left ? 1000 : 330)
-    .easing(is_column_left ? Easing.Elastic.Out : Easing.Exponential.Out)
-    .start();
-    // Shrink/Expand from depending on side
-    new Tween(container_column.scale)
-    .to({x: x_scale, y: y_scale}, is_column_left ? 500 : 330)
-=======
     let y_position = (is_column_left ? -1 : -.4) * (.3 * screen_size.y);
     let y_rotation = (is_column_left ? 1 : -1);
 
@@ -117,12 +98,10 @@
     // Rotate the column as it moves
     new Tween(container_column.rotation)
     .to({ y: y_rotation}, 300)
->>>>>>> ae782a0e
     .easing(Easing.Exponential.Out)
     .start();
 }
 
-let resize_move = false;
 function animate() {
     updateTween();
     if(resize_move){
@@ -133,7 +112,7 @@
         let y_rotation = (is_column_left ? 1 : -1);
     
         // Move column across the screen
-        new Tween.Tween(container_column.position)
+        new Tween(container_column.position)
         .to({ x: x_position})
         .easing(Easing.Elastic.Out)
         .start();
@@ -148,6 +127,42 @@
     renderer.render(scene, camera);
 }
 
+function get_intersect_list(e) {
+    mouse_location.x = (e.clientX / window.innerWidth) * 2 - 1;
+    mouse_location.y = -(e.clientY / window.innerHeight) * 2 + 1
+    raycaster.setFromCamera(mouse_location, camera);
+    return raycaster.intersectObject(container_column, true);
+}
+
+function handle_hover(e) {
+    const found_intersections = get_intersect_list(e);
+    if(found_intersections.length > 0) {
+        const intersected_object = found_intersections[0].object;
+        if(current_intersected !== intersected_object) {
+            // Reset previously inersected object if one existed
+            if(current_intersected){
+                // TODO Switch this to be a tween
+                current_intersected.rotation.y = 0;
+            }
+            // Set intersected object to current
+            current_intersected = intersected_object;
+        }
+        // Apply rotation to current
+        // TODO Switch this to be a tween
+        current_intersected.rotation.y = is_column_left ? -1 : 1;
+    } else {
+        reset_previous_intersected();
+    }
+}
+
+function reset_previous_intersected() {
+    if(current_intersected) {
+        // TODO Switch this to be a tween
+        current_intersected.rotation.y = 0;
+        current_intersected = null;
+    }
+}
+
 window.addEventListener('resize', () => {
     camera.aspect = window.innerWidth / window.innerHeight;
     camera.updateProjectionMatrix();
@@ -157,27 +172,19 @@
 
 // TODO Handle mouse down
 window.addEventListener('mousedown', (e) => {
-    const raycaster = new THREE.Raycaster();
-    const mouse_location = new THREE.Vector2(
-        (e.clientX / window.innerWidth) * 2 - 1,
-        -(e.clientY / window.innerHeight) * 2 + 1
-    );
-    raycaster.setFromCamera(mouse_location, camera);
-    const found_intersections = raycaster.intersectObject(container_column, true);
+    const found_intersections = get_intersect_list(e, "clicked down");
     found_intersections.forEach(i => (console.log(`${i.object.name} clicked down`)));
     // TODO Do something with the intersections
 });
 
 // TODO Handle mouse up
 window.addEventListener('mouseup', (e) => {
-    const raycaster = new THREE.Raycaster();
-    const mouse_location = new THREE.Vector2(
-        (e.clientX / window.innerWidth) * 2 - 1,
-        -(e.clientY / window.innerHeight) * 2 + 1
-    );
-    raycaster.setFromCamera(mouse_location, camera);
-    const found_intersections = raycaster.intersectObject(container_column, true);
+    const found_intersections = get_intersect_list(e, "clicked up");
     found_intersections.forEach(i => (console.log(`${i.object.name} clicked up`)));
     // TODO Temporary (though will want to include doing this when info pops up)
+    reset_previous_intersected();
     swap_column_sides();
-});+});
+
+// TODO Handle mouse movement
+window.addEventListener('mousemove', handle_hover)