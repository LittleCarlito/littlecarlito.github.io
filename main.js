import * as THREE from 'three';
import RAPIER from '@dimforge/rapier3d-compat';
import { update as updateTween } from 'three/examples/jsm/libs/tween.module.js';
import { PrimaryContainer } from './background/primary_container';
import { BackgroundFloor } from './background/background_floor';
import { ViewableUI } from './viewport/viewable_ui';
import { BackgroundLighting } from './background/background_lighting';
import { extract_type, get_intersect_list, TEXTURE_LOADER, TYPES } from './viewport/overlay/common';
import { AppRenderer } from './common/app_renderer';
import { shove_object, translate_object, update_mouse_position, zoom_object_in, zoom_object_out, grab_object, release_object } from './background/common';
import { ControlMenu } from './background/control_menu';
import { FLAGS } from './common';

// ----- Constants
const BACKGROUND_IMAGE = 'images/gradient.jpg';
await RAPIER.init();
// ----- Variables
let resize_move = false;
let zoom_event = false;
let last_pixel_ratio = window.devicePixelRatio;
let scene;
let gravity;
let world;
let clock;
let viewable_ui;
let app_renderer;
let primary_container;
let resizeTimeout;
let hovered_cube_name = "";
let grabbed_cube = null;
let left_mouse_down = false;
let right_mouse_down = false;
let construction_acknowledged = false;
let primary_instruction_sign = null;
let secondary_instruction_sign = null;

/** Initializes the main scene */
function init() {
    if(FLAGS.CONSTRUCTION_GREETING) {    // Show the under construction modal
        fetch('pages/under_construction.html')
            .then(response => response.text())
            .then(html => {
                document.body.insertAdjacentHTML('beforeend', html);
                const modal = document.getElementById('construction-modal');
                const acknowledgeBtn = document.getElementById('acknowledge-btn');
                // Show the modal
                modal.style.display = 'block';
                // Handle the acknowledge button click
                acknowledgeBtn.addEventListener('click', () => {
                    modal.style.display = 'none';
                    construction_acknowledged = true;
                });
            });
        }
        

    // ----- Setup
    scene = new THREE.Scene();
    scene.background = TEXTURE_LOADER.load(BACKGROUND_IMAGE);
    window.addEventListener('resize', handle_resize);
    window.addEventListener('mousemove', handle_mouse_move);
    window.addEventListener('mousedown', handle_mouse_down);
    window.addEventListener('mouseup', handle_mouse_up);
    window.addEventListener('contextmenu', handle_context_menu);
    window.addEventListener('wheel', handle_wheel);
    // Physics
    gravity = new RAPIER.Vector3(0.0, -9.81, 0.0);
    world = new RAPIER.World(gravity);
    clock = new THREE.Clock();
    // UI creation
    viewable_ui = new ViewableUI(scene, world, RAPIER);
    // Renderer
    app_renderer = new AppRenderer(scene, viewable_ui.get_camera());
    // Background creation
    new BackgroundLighting(scene);
    primary_container = new PrimaryContainer(world, scene, viewable_ui.get_camera());
    new BackgroundFloor(world, scene, viewable_ui.get_camera());
    // Start animation loop after everything is initialized
    app_renderer.set_animation_loop(animate);
    app_renderer.add_event_listener('mouseout', () => {
        if(viewable_ui.is_column_left_side()) {
            viewable_ui.reset_hover();
        }
    });
}

/** Primary animation function run every frame by renderer */
function animate() {
    // TODO Add code pushing test object up against gravity
    if(primary_instruction_sign) {
        primary_instruction_sign.update();
    }


    // Test moving objects
    const delta = clock.getDelta();
    // Deal with primary instructions
    if(viewable_ui.is_primary_triggered() && primary_instruction_sign == null) {
        console.log("Big man");
        // TODO OOOOO
<<<<<<< HEAD
=======
        // TODO Make a chain spherical joint combo for the bottom bar to hold it in place
        //          Control the amount it swings by the distance of the chain/from the bottom bar
        //              Create more links if you want more movement
        //          Won't have to deal with dampening then
>>>>>>> 3a778b83
        // TODO Make it spawn WAAAAYYY off in the distance and come zooming at the camera using a tween
        // TODO Create and add logic for secondary menu to appear when an object has been grabbed
        primary_instruction_sign = new ControlMenu(scene, viewable_ui.get_camera(), world, primary_container, RAPIER);
    } else if(!viewable_ui.is_overlay_hidden() && primary_instruction_sign != null) {
        primary_instruction_sign.break_chains();
    // Deal with secondary instructions
    } else if(viewable_ui.is_secondary_triggered() && secondary_instruction_sign == null) {
        // TODO Implement
        console.log("Bazinga");
    }
    // Handle the overlay
    updateTween();
    if(resize_move) {
        if(!zoom_event) {
            viewable_ui.resize_reposition();
        } else {
            zoom_event = false;
        }
        resize_move = false;
    }
    // Handle the physics objects
    if(viewable_ui.get_overlay().is_intersected() != null) {
        primary_container.activate_object(viewable_ui.get_intersected_name());
    } else if(grabbed_cube) {
        translate_object(grabbed_cube, viewable_ui.get_camera(), primary_container);
    } else if(hovered_cube_name != "") {
        primary_container.activate_object(hovered_cube_name);
    } else if(viewable_ui.is_text_active()) {
        primary_container.activate_object(viewable_ui.get_active_name());
    } else {
        primary_container.decativate_all_objects();
    }
    world.timestep = Math.min(delta, 0.1);
    world.step();
    // Background object updates
    primary_container.dynamic_bodies.forEach(([mesh, body]) => {
        if(body != null) {
            const position = body.translation();
            mesh.position.set(position.x, position.y, position.z);
            const rotation = body.rotation();
            mesh.quaternion.set(rotation.x, rotation.y, rotation.z, rotation.w);
        }
    });
    // Update confetti particles
    viewable_ui.get_overlay().update_confetti();
    // Scene reload
    app_renderer.render();
}

// ----- Handlers

/** Handles resize events */
function handle_resize() {
    // Clear any existing timeout
    if (resizeTimeout) {
        clearTimeout(resizeTimeout);
    }
    // Set variables
    resize_move = true;
    // Determine if it was a zoom event
    const current_pixel_ratio = window.devicePixelRatio;
    if (last_pixel_ratio != current_pixel_ratio) {
        last_pixel_ratio = current_pixel_ratio;
        zoom_event = true;
    }
    // Immediate camera update
    viewable_ui.reset_camera();
    app_renderer.resize();
}

function handle_mouse_move(e) {
    update_mouse_position(e);
    if(viewable_ui.detect_rotation) {
        const sensitivity = 0.02;  // Reduced sensitivity since we're not dividing by 1000 anymore
        viewable_ui.get_camera_controller().rotate(
            e.movementX * sensitivity,
            e.movementY * sensitivity
        );
    }
    if(construction_acknowledged) {
        // Handle intersections
        const found_intersections = get_intersect_list(e, viewable_ui.get_camera(), scene);
        if(found_intersections.length > 0 && ! viewable_ui.get_overlay().is_swapping_sides()) {
            const intersected_object = found_intersections[0].object;
            const object_name = intersected_object.name;
            const name_type = object_name.split("_")[0] + "_";
            // Handle label hover
            switch(name_type) {
                case TYPES.LABEL:
                    viewable_ui.get_overlay().handle_hover(intersected_object);
                    break;
                case TYPES.FLOOR:
                    viewable_ui.get_overlay().reset_hover();
                    break;
                case TYPES.CUBE:
                    if(viewable_ui.is_overlay_hidden()) {
                        hovered_cube_name = object_name;
                    } else {
                        hovered_cube_name = "";
                    }
                default:
                    break;
            }
        } else {
            viewable_ui.get_overlay().reset_hover();
            hovered_cube_name = "";
        }
    }
}

function handle_mouse_up(e) {
    if(construction_acknowledged) {
        if(grabbed_cube) {
            release_object(grabbed_cube, primary_container, RAPIER);
            grabbed_cube = null;
        }
        viewable_ui.handle_mouse_up(get_intersect_list(e, viewable_ui.get_camera(), scene));
        if (e.button === 0) {
            viewable_ui.detect_rotation = false;
            left_mouse_down = false;
        }
        if (e.button === 2) {
            viewable_ui.detect_rotation = false;
            right_mouse_down = false;
        }
    }
}

function handle_mouse_down(e) {
    if(construction_acknowledged) {
        if(e.button === 0) {
            left_mouse_down = true;
        }
        if(e.button === 2) {
            right_mouse_down = true;
            // If we're holding an object and right click is pressed, release it
            if(grabbed_cube) {
                release_object(grabbed_cube, primary_container, RAPIER);
                grabbed_cube = null;
            }
        }
        if(left_mouse_down && right_mouse_down && viewable_ui.is_overlay_hidden()) {
            viewable_ui.detect_rotation = true;
        } else if(viewable_ui.is_overlay_hidden()) {
            const found_intersections = get_intersect_list(e, viewable_ui.get_camera(), scene);
            found_intersections.forEach(i => {
                switch(extract_type(i.object)) {
                    case TYPES.CUBE:
                        if(left_mouse_down) {
                            grabbed_cube = i.object;
                            grab_object(grabbed_cube, viewable_ui.get_camera(), primary_container, RAPIER);
                        } else {
                            shove_object(i.object, viewable_ui.get_camera(), primary_container);
                        }
                        break;
                    default:
                        break;
                }
            });
        }
    }
}

function handle_context_menu(e) {
    e.preventDefault();
}

function handle_wheel(e) {
    if(construction_acknowledged) {
        if(grabbed_cube) {
            if(e.deltaY < 0) {
                zoom_object_in(grabbed_cube, primary_container, RAPIER);
            } else {
                zoom_object_out(grabbed_cube, primary_container, RAPIER);
            }
            zoom_event = true;
            resize_move = true;
        } else {
            viewable_ui.handle_wheel(e);
        }
    }
}

init();<|MERGE_RESOLUTION|>--- conflicted
+++ resolved
@@ -10,6 +10,7 @@
 import { shove_object, translate_object, update_mouse_position, zoom_object_in, zoom_object_out, grab_object, release_object } from './background/common';
 import { ControlMenu } from './background/control_menu';
 import { FLAGS } from './common';
+import { ScrollMenu } from './background/scroll_menu';
 
 // ----- Constants
 const BACKGROUND_IMAGE = 'images/gradient.jpg';
@@ -32,11 +33,13 @@
 let right_mouse_down = false;
 let construction_acknowledged = false;
 let primary_instruction_sign = null;
+let tigger_secondary = false;
 let secondary_instruction_sign = null;
+let chain_created = false;
 
 /** Initializes the main scene */
 function init() {
-    if(FLAGS.CONSTRUCTION_GREETING) {    // Show the under construction modal
+    if(FLAGS.CONSTRUCTION_GREETING) {
         fetch('pages/under_construction.html')
             .then(response => response.text())
             .then(html => {
@@ -52,8 +55,6 @@
                 });
             });
         }
-        
-
     // ----- Setup
     scene = new THREE.Scene();
     scene.background = TEXTURE_LOADER.load(BACKGROUND_IMAGE);
@@ -86,34 +87,27 @@
 
 /** Primary animation function run every frame by renderer */
 function animate() {
-    // TODO Add code pushing test object up against gravity
     if(primary_instruction_sign) {
         primary_instruction_sign.update();
     }
-
-
+    if((grabbed_cube != null  || viewable_ui.is_secondary_triggered()) && !tigger_secondary) {
+        tigger_secondary = true;
+    }
+
+    // TODO Switch the cube to be the secondary controls sign
     // Test moving objects
     const delta = clock.getDelta();
     // Deal with primary instructions
     if(viewable_ui.is_primary_triggered() && primary_instruction_sign == null) {
-        console.log("Big man");
-        // TODO OOOOO
-<<<<<<< HEAD
-=======
-        // TODO Make a chain spherical joint combo for the bottom bar to hold it in place
-        //          Control the amount it swings by the distance of the chain/from the bottom bar
-        //              Create more links if you want more movement
-        //          Won't have to deal with dampening then
->>>>>>> 3a778b83
-        // TODO Make it spawn WAAAAYYY off in the distance and come zooming at the camera using a tween
-        // TODO Create and add logic for secondary menu to appear when an object has been grabbed
         primary_instruction_sign = new ControlMenu(scene, viewable_ui.get_camera(), world, primary_container, RAPIER);
     } else if(!viewable_ui.is_overlay_hidden() && primary_instruction_sign != null) {
         primary_instruction_sign.break_chains();
     // Deal with secondary instructions
-    } else if(viewable_ui.is_secondary_triggered() && secondary_instruction_sign == null) {
-        // TODO Implement
-        console.log("Bazinga");
+    } else if(tigger_secondary && secondary_instruction_sign == null && !chain_created) {
+        primary_instruction_sign.break_chains();
+        chain_created = true;
+        // TODO Create scroll menu
+        secondary_instruction_sign = new ScrollMenu(scene, viewable_ui.get_camera(), world, primary_container, RAPIER);
     }
     // Handle the overlay
     updateTween();
@@ -282,8 +276,6 @@
             }
             zoom_event = true;
             resize_move = true;
-        } else {
-            viewable_ui.handle_wheel(e);
         }
     }
 }
